--- conflicted
+++ resolved
@@ -25,7 +25,6 @@
 
 }
 
-<<<<<<< HEAD
 type QueryGasPricesResponse struct {
 	MinGasPrices []sdk.DecCoin `json:"min_gas_prices" yaml:"min_gas_prices"`
 }
@@ -38,20 +37,13 @@
 	}
 
 	return sb.String()
-=======
-type queryGasPricesResponse struct {
-	MinGasPrices []sdk.DecCoin `json:"min_gas_prices" yaml:"min_gas_prices"`
->>>>>>> ed08ab19
 }
 
 func queryGasPrices(ctx sdk.Context, k Keeper) ([]byte, sdk.Error) {
 	gasPrices := k.GetGasPrices(ctx)
 
-<<<<<<< HEAD
 	response := QueryGasPricesResponse{gasPrices}
-=======
-	response := queryGasPricesResponse{gasPrices}
->>>>>>> ed08ab19
+
 	bz, err := json.Marshal(response)
 	if err != nil {
 		return []byte{}, sdk.ErrInternal(err.Error())
