--- conflicted
+++ resolved
@@ -34,25 +34,7 @@
 
 *Immediate settlement*. Matched orders are settled immediately with finality.
 
-<<<<<<< HEAD
 ## Features
-=======
-## Order Data
-
-Internally, an order consists of the following data:
-
-* Owner: a `AccAddress` which will be used for settlement and order modifications.
-* OrderId: a `uint64` assigned by the market module, monotonically increasing.
-* ClientOrderId: a `string` assigned by owner, which must not be a duplicate of an existing order.
-* Source: a `Coin` representing the desired amount of tokens to sell.
-* SourceFilled: `Int` that tracks the sold amount so far.
-* SourceRemaining: a `Int` that is adjusted with *SourceFilled* and if the owner account balance change.
-* Destination: a `Coin` representing the minimum amount of tokens to buy.
-* DestinationFilled: `Int` that tracks the bought amount so far.
-* Price: a `Dec` calculated as *Destination* / *Source*.
-
-## Transaction Types
->>>>>>> b63d04fe
 
 Similarly to the [FIX trading specification](https://www.fixtrading.org/online-specification/business-area-trade/) for single order handling, orders are uniquely identified by a client generated order ID. This client order ID can be used to subsequently cancel or replace an active order.
 
@@ -228,7 +210,6 @@
 
 Note that there is no listing requirement for new instruments, so these are created on-the-fly based on new orders. Instruments without orders are not returned.
 
-<<<<<<< HEAD
 The market module currently supports limit and market orders with multiple "time in force" values.
 
 ### Time in force
@@ -264,52 +245,4 @@
 * SourceRemaining: a `Int` that is adjusted with *SourceFilled* and if the owner account balance change.
 * Destination: a `Coin` representing the minimum amount of tokens to buy.
 * DestinationFilled: `Int` that tracks the bought amount so far.
-* Price: a `Dec` calculated as *Destination* / *Source*.
-=======
-Example output from `https://emoney.validator.network/light/market/instruments`:
-
-```json
-{
-  "height": "121495",
-  "result": {
-    "instruments": [
-      {
-        "source": "eeur",
-        "destination": "edkk",
-        "order_count": 1
-      },
-      {
-        "source": "echf",
-        "destination": "eeur",
-        "order_count": 1
-      }
-    ]
-  }
-}
-```
-
-### Instrument orders
-
-All active orders for a given instrument are can be retrieved using `https://emoney.validator.network/light/market/instrument/<source>/<destination>`.
-
-Example output from `https://emoney.validator.network/light/market/instrument/echf/eeur`:
-
-```json
-{
-  "height": "121500",
-  "result": {
-    "source": "echf",
-    "destination": "eeur",
-    "orders": [
-      {
-        "id": 1,
-        "created": "2020-05-07T13:19:13.66329202Z",
-        "owner": "emoney1n6kqrlmdhenstppxuaemczplnex0cyk9ddm3yd",
-        "source_remaining": "200000000",
-        "price": "0.950000000000000000"
-      }
-    ]
-  }
-}
-```
->>>>>>> b63d04fe
+* Price: a `Dec` calculated as *Destination* / *Source*.