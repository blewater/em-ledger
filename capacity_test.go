// This software is Copyright (c) 2019-2020 e-Money A/S. It is not offered under an open source license.
//
// Please contact partners@e-money.com for licensing related questions.

// +build bdd

package emoney

import (
	"fmt"
<<<<<<< HEAD
	"github.com/cosmos/cosmos-sdk/crypto/keys"
	"strings"
=======
	"github.com/cosmos/cosmos-sdk/client/flags"
	"github.com/spf13/viper"
>>>>>>> b63d04fe
	"sync"
	"time"

	"github.com/cosmos/cosmos-sdk/client/flags"
	"github.com/spf13/viper"

	nt "github.com/e-money/em-ledger/networktest"

	"github.com/cosmos/cosmos-sdk/client/context"
	"github.com/cosmos/cosmos-sdk/codec"
	sdk "github.com/cosmos/cosmos-sdk/types"
	"github.com/cosmos/cosmos-sdk/x/auth"
	"github.com/cosmos/cosmos-sdk/x/auth/client/utils"
	atypes "github.com/cosmos/cosmos-sdk/x/auth/types"
	"github.com/cosmos/cosmos-sdk/x/bank"
	rpcclient "github.com/tendermint/tendermint/rpc/client/http"

	. "github.com/onsi/ginkgo"
	. "github.com/onsi/gomega"
	"github.com/tidwall/gjson"
)

var _ = Describe("Staking", func() {

	var (
		Key1 = testnet.Keystore.Key1
		Key2 = testnet.Keystore.Key2
		Key3 = testnet.Keystore.Key3
	)

	Describe("Blocks can hold many transactions", func() {
		Context("", func() {
			It("creates a new testnet", createNewTestnet)

			It("Creates a lot of send transactions", func() {
				viper.Set(flags.FlagTrustNode, true)
				defer viper.Set(flags.FlagTrustNode, nil)

<<<<<<< HEAD
				viper.Set(flags.FlagKeyringBackend, keys.BackendTest)
				defer viper.Set(flags.FlagKeyringBackend, nil)

=======
>>>>>>> b63d04fe
				emcli := testnet.NewEmcli()

				time.Sleep(2 * time.Second)

				txhash := make(chan string, 1024)

				for i := 0; i < 100; i++ {
					go func() {
						coins, _ := sdk.ParseCoins("15000eeur")
						txResponse, err := sendTx(Key1, Key2, coins, testnet.ChainID())
						if err != nil {
							fmt.Println(err)
						}

						txhash <- txResponse.TxHash
					}()

					go func() {
						coins, _ := sdk.ParseCoins("9000eeur")
						txResponse, err := sendTx(Key2, Key1, coins, testnet.ChainID())
						if err != nil {
							fmt.Println(err)
						}

						txhash <- txResponse.TxHash
					}()

					go func() {
						coins, _ := sdk.ParseCoins("4000eeur")
						txResponse, err := sendTx(Key3, Key1, coins, testnet.ChainID())
						if err != nil {
							fmt.Println(err)
						}

						txhash <- txResponse.TxHash
					}()

					go func() {
						coins, _ := sdk.ParseCoins("7700eeur")
						txResponse, err := sendTx(Key3, Key2, coins, testnet.ChainID())
						if err != nil {
							fmt.Println(err)
						}

						txhash <- txResponse.TxHash
					}()
				}

				txHashes := make([]string, 0)

				go func() {
					for h := range txhash {
						txHashes = append(txHashes, h)
					}
				}()

				time.Sleep(30 * time.Second)

				success, failure, errs := 0, 0, 0
				for _, h := range txHashes {
					bz, err := emcli.QueryTransaction(h)
					if err != nil {
						errs++
						continue
					}

					s := gjson.ParseBytes(bz).Get("txhash")
					if s.Exists() {
						success++
					} else {
						failure++
					}
				}

				fmt.Printf(" *** Transactions summary:\n Successful: %v\n Failed: %v\n Errors: %v\n Total: %v\n", success, failure, errs, success+failure+errs)
				Expect(success).To(Equal(400))
			})
		})
	})
})

var (
	sendMutex sync.Mutex
)

type accountNoSequence struct {
	AccountNo, Sequence uint64
}

var (
	sequences map[string]accountNoSequence = make(map[string]accountNoSequence)
)

func sendTx(fromKey, toKey nt.Key, amount sdk.Coins, chainID string) (sdk.TxResponse, error) {
	sendMutex.Lock()
	defer sendMutex.Unlock()

	cdc := codec.New()
	atypes.RegisterCodec(cdc)
	sdk.RegisterCodec(cdc)
	bank.RegisterCodec(cdc)
	codec.RegisterCrypto(cdc)

	httpClient, err := rpcclient.New("tcp://localhost:26657", "/websocket")
	if err != nil {
		return sdk.TxResponse{}, err
	}

	cliCtx := context.NewCLIContext().
		WithCodec(cdc).
		//WithBroadcastMode("block").
		WithBroadcastMode("async").
		WithTrustNode(true).
<<<<<<< HEAD
		WithClient(httpClient)
=======
		WithClient(rpcclient.NewHTTP("tcp://localhost:26657", "/websocket"))
>>>>>>> b63d04fe

	to, err := sdk.AccAddressFromBech32(toKey.GetAddress())
	if err != nil {
		return sdk.TxResponse{}, err
	}

	from, err := sdk.AccAddressFromBech32(fromKey.GetAddress())
	if err != nil {
		return sdk.TxResponse{}, err
	}

	var (
		accInfo accountNoSequence
		present bool
	)
	if accInfo, present = sequences[fromKey.GetAddress()]; !present {
		accountNumber, sequence, err := atypes.NewAccountRetriever(cliCtx).GetAccountNumberSequence(from)
		if err != nil {
			return sdk.TxResponse{}, err
		}

		accInfo = accountNoSequence{
			AccountNo: accountNumber,
			Sequence:  sequence,
		}
	}

	sendMsg := bank.MsgSend{
		FromAddress: from,
		ToAddress:   to,
		Amount:      amount,
	}

	txBldr := auth.NewTxBuilderFromCLI(strings.NewReader("")).
		WithTxEncoder(utils.GetTxEncoder(cdc)).
		WithChainID(chainID).
		WithAccountNumber(accInfo.AccountNo).
		WithSequence(accInfo.Sequence)

	accInfo.Sequence++

	sequences[fromKey.GetAddress()] = accInfo

	signMsg, err := txBldr.BuildSignMsg([]sdk.Msg{sendMsg})
	if err != nil {
		return sdk.TxResponse{}, err
	}

	sigBytes, err := fromKey.Sign(signMsg.Bytes())
	if err != nil {
		return sdk.TxResponse{}, err
	}

	stdSignature := atypes.StdSignature{
		PubKey:    fromKey.GetPublicKey(),
		Signature: sigBytes,
	}

	tx := auth.NewStdTx(signMsg.Msgs, signMsg.Fee, []atypes.StdSignature{stdSignature}, signMsg.Memo)

	txBytes, err := txBldr.TxEncoder()(tx)
	if err != nil {
		return sdk.TxResponse{}, err
	}

	return cliCtx.BroadcastTx(txBytes)
}<|MERGE_RESOLUTION|>--- conflicted
+++ resolved
@@ -8,13 +8,8 @@
 
 import (
 	"fmt"
-<<<<<<< HEAD
 	"github.com/cosmos/cosmos-sdk/crypto/keys"
 	"strings"
-=======
-	"github.com/cosmos/cosmos-sdk/client/flags"
-	"github.com/spf13/viper"
->>>>>>> b63d04fe
 	"sync"
 	"time"
 
@@ -53,12 +48,8 @@
 				viper.Set(flags.FlagTrustNode, true)
 				defer viper.Set(flags.FlagTrustNode, nil)
 
-<<<<<<< HEAD
 				viper.Set(flags.FlagKeyringBackend, keys.BackendTest)
 				defer viper.Set(flags.FlagKeyringBackend, nil)
-
-=======
->>>>>>> b63d04fe
 				emcli := testnet.NewEmcli()
 
 				time.Sleep(2 * time.Second)
@@ -172,11 +163,7 @@
 		//WithBroadcastMode("block").
 		WithBroadcastMode("async").
 		WithTrustNode(true).
-<<<<<<< HEAD
 		WithClient(httpClient)
-=======
-		WithClient(rpcclient.NewHTTP("tcp://localhost:26657", "/websocket"))
->>>>>>> b63d04fe
 
 	to, err := sdk.AccAddressFromBech32(toKey.GetAddress())
 	if err != nil {
