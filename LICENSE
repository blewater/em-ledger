<<<<<<< HEAD
This software is Copyright (c) 2019 e-Money A/S. It is not offered under an open source license.
=======
This software is Copyright (c) 2019-2020 e-Money A/S. It is not offered under an open source license.
>>>>>>> 115fce69

Please contact partners@e-money.com for licensing related questions.<|MERGE_RESOLUTION|>--- conflicted
+++ resolved
@@ -1,7 +1,3 @@
-<<<<<<< HEAD
-This software is Copyright (c) 2019 e-Money A/S. It is not offered under an open source license.
-=======
 This software is Copyright (c) 2019-2020 e-Money A/S. It is not offered under an open source license.
->>>>>>> 115fce69
 
 Please contact partners@e-money.com for licensing related questions.